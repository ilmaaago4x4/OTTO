--- conflicted
+++ resolved
@@ -26,10 +26,5 @@
 .local.kak
 .idea
 *.cbp
-<<<<<<< HEAD
-
-cmake-build-debug/
-=======
 ./build*
-.gdb_history
->>>>>>> 174d521c
+.gdb_history