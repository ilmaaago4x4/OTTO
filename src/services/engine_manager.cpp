--- conflicted
+++ resolved
@@ -157,13 +157,8 @@
 
     controller.register_key_handler(ui::Key::sends,
                                     [&](ui::Key k) {
-<<<<<<< HEAD
-                                      send_last_screen = ui_manager.state().current_screen;
-                                      //ui_manager.display(synth_send.screen());
-=======
                                       send_last_screen = ui_manager.state.current_screen;
                                       ui_manager.display(ScreenEnum::sends);
->>>>>>> 4d2a04d7
                                     },
                                     [&](ui::Key k) {
                                       if (send_last_screen) ui_manager.display(send_last_screen);
