#include "engine_manager.hpp"

#include "core/engine/engine_dispatcher.hpp"
#include "core/engine/engine_dispatcher.inl"
#include "core/ui/screen.hpp"
#include "core/ui/vector_graphics.hpp"
#include "engines/misc/master/master.hpp"
#include "engines/misc/sends/sends.hpp"
#include "engines/arps/ARP/arp.hpp"
#include "engines/fx/chorus/chorus.hpp"
#include "engines/fx/wormhole/wormhole.hpp"
#include "engines/misc/looper/screen.hpp"
#include "engines/misc/mixer/screen.hpp"
#include "engines/misc/sampler/screen.hpp"
#include "engines/misc/sequencer/screen.hpp"
#include "engines/misc/saveslots/screen.hpp"
#include "engines/synths/OTTOFM/ottofm.hpp"
#include "engines/synths/goss/goss.hpp"
#include "engines/twists/twist1/screen.hpp"
#include "engines/twists/twist2/screen.hpp"
#include "services/application.hpp"
#include "services/clock_manager.hpp"

namespace otto::services {

  using namespace core;
  using namespace core::engine;

  struct DefaultEngineManager final : EngineManager {
    DefaultEngineManager();

    void start() override;
    audio::ProcessData<2> process(audio::ProcessData<1> external_in) override;

  private:
    using EffectsDispatcher = EngineDispatcher< //
      EngineType::effect,
      engine::OffEngine<EngineType::effect>,
      engines::wormhole::Wormhole,
      engines::chorus::Chorus>;
    using ArpDispatcher = EngineDispatcher< //
      EngineType::arpeggiator,
      engine::OffEngine<EngineType::arpeggiator>,
      engines::arp::Arp>;
    using SynthDispatcher = EngineDispatcher< //
      EngineType::synth,
      engines::ottofm::OttofmEngine,
      engines::goss::GossEngine>;

    SynthDispatcher synth;
    EffectsDispatcher effect1;
    EffectsDispatcher effect2;
    ArpDispatcher arpeggiator;
    // EffectsDispatcher effect1{true};
    // EffectsDispatcher effect2{true};

    // Placeholder screens for future features
    engines::twist1::Screen twist1screen;
    engines::twist2::Screen twist2screen;
    engines::looper::Screen looperscreen;
    engines::sampler::Screen samplerscreen;
    engines::sequencer::Screen sequencerscreen;
    engines::mixer::Screen mixerscreen;
    engines::saveslots::Screen savescreen;

    engines::sends::Sends synth_send;

    // engines::Sends line_in_send;
    engines::master::Master master;
    // engines::Sequencer sequencer;
  };

  std::unique_ptr<EngineManager> EngineManager::create_default()
  {
    return std::make_unique<DefaultEngineManager>();
  }

  DefaultEngineManager::DefaultEngineManager()
  {
    auto& ui_manager = *Application::current().ui_manager;
    auto& state_manager = *Application::current().state_manager;
    auto& controller = *Application::current().controller;

    auto reg_ss = [&](auto se, auto&& f) { return ui_manager.register_screen_selector(se, f); };

    reg_ss(ScreenEnum::routing, [&]() { return (ui::ScreenAndInput){mixerscreen, mixerscreen.input}; });
    reg_ss(ScreenEnum::saveslots, [&]() { return (ui::ScreenAndInput){savescreen, savescreen.input}; });
    reg_ss(ScreenEnum::sends, [&]() { return synth_send.screen(); });
    reg_ss(ScreenEnum::fx1, [&]() { return effect1.engine_screen(); });
    reg_ss(ScreenEnum::fx1_selector, [&]() { return effect1.selector_screen(); });
    reg_ss(ScreenEnum::fx2, [&]() { return effect2.engine_screen(); });
    reg_ss(ScreenEnum::fx2_selector, [&]() { return effect2.selector_screen(); });
    reg_ss(ScreenEnum::looper, [&]() { return (ui::ScreenAndInput){looperscreen, looperscreen.input}; });
    reg_ss(ScreenEnum::arp, [&]() { return arpeggiator.engine_screen(); });
    reg_ss(ScreenEnum::arp_selector, [&]() { return arpeggiator.selector_screen(); });
<<<<<<< HEAD
    // reg_ss(ScreenEnum::master, [&]() -> auto& { return master.screen(); });
    reg_ss(ScreenEnum::sequencer, [&]() { return (ui::ScreenAndInput){sequencerscreen, sequencerscreen.input}; });
    reg_ss(ScreenEnum::sampler, [&]() { return (ui::ScreenAndInput){samplerscreen, samplerscreen.input}; });
=======
    reg_ss(ScreenEnum::master, [&]() { return master.screen(); });
    // reg_ss(ScreenEnum::sequencer, [&]() -> auto& { return sequencer.screen(); });
    // reg_ss(ScreenEnum::sampler, [&]() -> auto& { return sequencer.sampler_screen(); });
>>>>>>> 4332c908
    // reg_ss(ScreenEnum::sampler_envelope, [&]() -> auto& { return sequencer.envelope_screen(); });
    reg_ss(ScreenEnum::synth, [&]() { return synth.engine_screen(); });
    reg_ss(ScreenEnum::synth_selector, [&]() { return synth.selector_screen(); });
    reg_ss(ScreenEnum::synth_envelope, [&]() { return synth->envelope_screen(); });
    reg_ss(ScreenEnum::voices, [&]() { return synth->voices_screen(); });
    // reg_ss(ScreenEnum::external,       [&] () -> auto& { return  ; });
    reg_ss(ScreenEnum::twist1, [&]() { return (ui::ScreenAndInput){twist1screen, twist1screen.input}; });
    reg_ss(ScreenEnum::twist2, [&]() { return (ui::ScreenAndInput){twist2screen, twist2screen.input}; });


    ui_manager.state.current_screen.on_change().connect([&](auto new_val) {
      switch (new_val) {
        case ScreenEnum::synth: [[fallthrough]];
        case ScreenEnum::synth_envelope: [[fallthrough]];
        case ScreenEnum::synth_selector: [[fallthrough]];
        case ScreenEnum::voices:
          if (ui_manager.state.active_channel != +ChannelEnum::internal)
            ui_manager.state.active_channel = +ChannelEnum::internal;
        default: break;
      }
    });

    controller.register_key_handler(input::Key::sequencer,
                                    [&](input::Key k) { ui_manager.display(ScreenEnum::sequencer); });

    controller.register_key_handler(input::Key::sampler,
                                    [&](input::Key k) { ui_manager.display(ScreenEnum::sampler); });

    controller.register_key_handler(input::Key::routing,
                                    [&](input::Key k) { ui_manager.display(ScreenEnum::routing); });

    controller.register_key_handler(input::Key::looper,
                                    [&](input::Key k) { ui_manager.display(ScreenEnum::looper); });

    controller.register_key_handler(input::Key::slots,
                                    [&](input::Key k) { ui_manager.display(ScreenEnum::saveslots); });

    controller.register_key_handler(input::Key::arp, [&](input::Key k) {
      if (controller.is_pressed(input::Key::shift)) {
        ui_manager.display(ScreenEnum::arp_selector);
      } else {
        ui_manager.display(ScreenEnum::arp);
      }
    });

    controller.register_key_handler(input::Key::synth, [&](input::Key k) {
      if (controller.is_pressed(input::Key::shift)) {
        ui_manager.display(ScreenEnum::synth_selector);
      } else {
        ui_manager.display(ScreenEnum::synth);
      }
    });

    controller.register_key_handler(input::Key::envelope, [&](input::Key k) {
      if (ui_manager.state.active_channel == ChannelEnum::internal) {
        if (controller.is_pressed(input::Key::shift)) {
          ui_manager.display(ScreenEnum::voices);
        } else {
          ui_manager.display(ScreenEnum::synth_envelope);
        }
      } else {
        ui_manager.display(ScreenEnum::sampler_envelope);
      }
    });

    controller.register_key_handler(input::Key::fx1, [&](input::Key k) {
      if (controller.is_pressed(input::Key::shift)) {
        ui_manager.display(ScreenEnum::fx1_selector);
      } else {
        ui_manager.display(ScreenEnum::fx1);
      }
    });

    controller.register_key_handler(input::Key::fx2, [&](input::Key k) {
      if (controller.is_pressed(input::Key::shift)) {
        ui_manager.display(ScreenEnum::fx2_selector);
      } else {
        ui_manager.display(ScreenEnum::fx2);
      }
    });

<<<<<<< HEAD
    controller.register_key_handler(input::Key::twist1, [&](input::Key k) { ui_manager.display(ScreenEnum::twist1); });
    controller.register_key_handler(input::Key::twist2, [&](input::Key k) { ui_manager.display(ScreenEnum::twist2); });

    // static ScreenEnum master_last_screen = ScreenEnum::master;
=======
    static ScreenEnum master_last_screen = ScreenEnum::master;
>>>>>>> 4332c908
    static ScreenEnum send_last_screen = ScreenEnum::sends;

    controller.register_key_handler(
      input::Key::master,
      [&](input::Key k) {
        master_last_screen = ui_manager.state.current_screen;
        ui_manager.display(ScreenEnum::master);
      },
      [&](input::Key k) {
        if (master_last_screen) ui_manager.display(master_last_screen);
      });

    controller.register_key_handler(
      input::Key::sends,
      [&](input::Key k) {
        send_last_screen = ui_manager.state.current_screen;
        ui_manager.display(ScreenEnum::sends);
      },
      [&](input::Key k) {
        if (send_last_screen) ui_manager.display(send_last_screen);
      });

    auto load = [&](nlohmann::json& data) {
      util::deserialize(synth, data["Synth"]);
      util::deserialize(effect1, data["Effect1"]);
      util::deserialize(effect2, data["Effect2"]);
      // master.from_json(data["Master"]);
      // arpeggiator.from_json(data["Arpeggiator"]);
      // sequencer.from_json(data["Sequencer"]);
    };

    auto save = [&] {
      return nlohmann::json({
        {"Synth", util::serialize(synth)}, //
        {"Effect1", util::serialize(effect1)},
        {"Effect2", util::serialize(effect2)},
        // {"Master", master.to_json()},
        // {"Arpeggiator", arpeggiator.to_json()},
        // {"Sequencer", sequencer.to_json()},
      });
    };

    state_manager.attach("Engines", load, save);
  }

  void DefaultEngineManager::start() {}

  audio::ProcessData<2> DefaultEngineManager::process(audio::ProcessData<1> external_in)
  {
    // Main processor function
    auto midi_in = external_in.midi_only();
    midi_in.clock = ClockManager::current().step_frames(external_in.nframes);
    auto arp_out = arpeggiator.process(midi_in);
    auto synth_out = synth.process(arp_out.with(external_in.audio));
    auto right_chan = Application::current().audio_manager->buffer_pool().allocate();

    nano::copy(synth_out.audio, right_chan.begin());

    auto fx1_bus = Application::current().audio_manager->buffer_pool().allocate();
    auto fx2_bus = Application::current().audio_manager->buffer_pool().allocate();

    for (auto&& [snth, fx1, fx2] : util::zip(synth_out.audio, fx1_bus, fx2_bus)) {
      fx1 = snth * 0.25; // * synth_send.props.to_FX1;
      fx2 = snth * 0.25; // * synth_send.props.to_FX2;
    }
    auto fx1_out = effect1.process(audio::ProcessData<1>(fx1_bus));
    auto fx2_out = effect2.process(audio::ProcessData<1>(fx2_bus));

    // Temporary. Get only synth output for testing
    for (auto&& [snth, l, r] : util::zip(synth_out.audio, fx1_out.audio[0], fx1_out.audio[1])) {
      l = r = snth;
    }
    return master.audio->process(fx1_out);
    // // Sequencer. Outputs L/R dry output and adds to fx busses.
    // // auto seq_dry = sequencer.process(midi_in, fx1_bus, fx2_bus);
    // auto fx1_out = effect1->process(audio::ProcessData<1>(fx1_bus));
    // auto fx2_out = effect2->process(audio::ProcessData<1>(fx2_bus));

    // Stereo output gathered in fx1_out
    // for (auto&& [snth, fx1L, fx1R, fx2L, fx2R] :
    //      util::zip(synth_out.audio, fx1_out.audio[0], fx1_out.audio[1], fx2_out.audio[0], fx2_out.audio[1])) {
    //   fx1L += fx2L + snth * 0.5; // * synth_send.props.dry * (1 - synth_send.props.dry_pan);
    //   fx1R += fx2R + snth * 0.5; // * synth_send.props.dry * (1 + synth_send.props.dry_pan);
    // }



    // return master.audio->process(std.move(fx1_out));
    // synth_out.audio.release();
    // fx2_out.audio[0].release();
    // fx2_out.audio[1].release();
    // fx1_bus.release();
    // fx2_bus.release();


    // auto smplr_out = sequencer.process(midi_in);
    // for (auto&& [resL, resR, smplr] : util::zip(fx1_out.audio[0], fx1_out.audio[1], smplr_out.audio)) {
    //   resL += smplr;
    //   resR += smplr;
    // }


    // return master.process(std::move(fx1_out));
    /*
    auto temp = Application::current().audio_manager->buffer_pool().allocate_multi_clear<2>();
    for (auto&& [in, tmp] : util::zip(seq_out, temp)) {
    std::get<0>(tmp) += std::get<0>(in);
        std::get<1>(tmp) += std::get<0>(in);
        }
    return master.process({std::move(temp),external_in.midi,external_in.nframes});
    */
  }

} // namespace otto::services<|MERGE_RESOLUTION|>--- conflicted
+++ resolved
@@ -93,15 +93,9 @@
     reg_ss(ScreenEnum::looper, [&]() { return (ui::ScreenAndInput){looperscreen, looperscreen.input}; });
     reg_ss(ScreenEnum::arp, [&]() { return arpeggiator.engine_screen(); });
     reg_ss(ScreenEnum::arp_selector, [&]() { return arpeggiator.selector_screen(); });
-<<<<<<< HEAD
-    // reg_ss(ScreenEnum::master, [&]() -> auto& { return master.screen(); });
     reg_ss(ScreenEnum::sequencer, [&]() { return (ui::ScreenAndInput){sequencerscreen, sequencerscreen.input}; });
     reg_ss(ScreenEnum::sampler, [&]() { return (ui::ScreenAndInput){samplerscreen, samplerscreen.input}; });
-=======
     reg_ss(ScreenEnum::master, [&]() { return master.screen(); });
-    // reg_ss(ScreenEnum::sequencer, [&]() -> auto& { return sequencer.screen(); });
-    // reg_ss(ScreenEnum::sampler, [&]() -> auto& { return sequencer.sampler_screen(); });
->>>>>>> 4332c908
     // reg_ss(ScreenEnum::sampler_envelope, [&]() -> auto& { return sequencer.envelope_screen(); });
     reg_ss(ScreenEnum::synth, [&]() { return synth.engine_screen(); });
     reg_ss(ScreenEnum::synth_selector, [&]() { return synth.selector_screen(); });
@@ -183,14 +177,10 @@
       }
     });
 
-<<<<<<< HEAD
     controller.register_key_handler(input::Key::twist1, [&](input::Key k) { ui_manager.display(ScreenEnum::twist1); });
     controller.register_key_handler(input::Key::twist2, [&](input::Key k) { ui_manager.display(ScreenEnum::twist2); });
 
-    // static ScreenEnum master_last_screen = ScreenEnum::master;
-=======
     static ScreenEnum master_last_screen = ScreenEnum::master;
->>>>>>> 4332c908
     static ScreenEnum send_last_screen = ScreenEnum::sends;
 
     controller.register_key_handler(
