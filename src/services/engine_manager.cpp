#include "engine_manager.hpp"

#include "core/engine/engine_dispatcher.hpp"
#include "core/engine/engine_dispatcher.inl"
#include "core/ui/vector_graphics.hpp"
#include "engines/fx/chorus/chorus.hpp"
#include "engines/fx/wormhole/wormhole.hpp"
#include "engines/synths/OTTOFM/ottofm.hpp"
#include "engines/synths/goss/goss.hpp"
#include "engines/arps/ARP/arp.hpp"
#include "services/application.hpp"
#include "services/clock_manager.hpp"

namespace otto::services {

  using namespace core;
  using namespace core::engine;

  struct DefaultEngineManager final : EngineManager {
    DefaultEngineManager();

    void start() override;
    audio::ProcessData<2> process(audio::ProcessData<1> external_in) override;

  private:
    using EffectsDispatcher = EngineDispatcher< //
      EngineType::effect,
      engines::wormhole::Wormhole,
      engines::chorus::Chorus>;
    // using ArpDispatcher = EngineDispatcher< //
    //   EngineType::arpeggiator>;
    using SynthDispatcher = EngineDispatcher< //
      EngineType::synth,
      engines::ottofm::OttofmEngine,
      engines::goss::GossEngine>;

    SynthDispatcher synth;
<<<<<<< HEAD
    EffectsDispatcher effect1;
    EffectsDispatcher effect2;
=======
    engines::wormhole::Wormhole effect1;
    engines::wormhole::Wormhole effect2;
    engines::arp::Arp arpeggiator;
>>>>>>> 74417912
    // ArpDispatcher arpeggiator{true};
    // EffectsDispatcher effect1{true};
    // EffectsDispatcher effect2{true};

    // engines::Sends synth_send;
    // engines::Sends line_in_send;
    // engines::Master master;
    // engines::Sequencer sequencer;
  };

  std::unique_ptr<EngineManager> EngineManager::create_default()
  {
    return std::make_unique<DefaultEngineManager>();
  }

  DefaultEngineManager::DefaultEngineManager()
  {
    auto& ui_manager = *Application::current().ui_manager;
    auto& state_manager = *Application::current().state_manager;
    auto& controller = *Application::current().controller;

    auto reg_ss = [&](auto se, auto&& f) { return ui_manager.register_screen_selector(se, f); };

    // reg_ss(ScreenEnum::sends, [&]() -> auto& { return synth_send.screen(); });
    // reg_ss(ScreenEnum::routing, );
    reg_ss(ScreenEnum::fx1, [&]() { return effect1->screen(); });
    reg_ss(ScreenEnum::fx1_selector, [&]() { return effect1.selector_screen(); });
    reg_ss(ScreenEnum::fx2, [&]() { return effect2->screen(); });
    reg_ss(ScreenEnum::fx2_selector, [&]() { return effect2.selector_screen(); });
    // reg_ss(ScreenEnum::looper,         [&] () -> auto& { return  ; });
    reg_ss(ScreenEnum::arp, [&]() { return arpeggiator.screen(); });
    // reg_ss(ScreenEnum::arp_selector, [&]() -> auto& { return arpeggiator.selector_screen(); });
    // reg_ss(ScreenEnum::master, [&]() -> auto& { return master.screen(); });
    // reg_ss(ScreenEnum::sequencer, [&]() -> auto& { return sequencer.screen(); });
    // reg_ss(ScreenEnum::sampler, [&]() -> auto& { return sequencer.sampler_screen(); });
    // reg_ss(ScreenEnum::sampler_envelope, [&]() -> auto& { return sequencer.envelope_screen(); });
    reg_ss(ScreenEnum::synth, [&]() { return synth->screen(); });
    reg_ss(ScreenEnum::synth_selector, [&]() { return synth.selector_screen(); });
    reg_ss(ScreenEnum::synth_envelope, [&]() { return synth->envelope_screen(); });
    reg_ss(ScreenEnum::voices, [&]() { return synth->voices_screen(); });
    // reg_ss(ScreenEnum::external,       [&] () -> auto& { return  ; });
    // reg_ss(ScreenEnum::twist1,         [&] () -> auto& { return  ; });
    // reg_ss(ScreenEnum::twist2,         [&] () -> auto& { return  ; });

    ui_manager.state.current_screen.on_change().connect([&](auto new_val) {
      switch (new_val) {
        case ScreenEnum::synth: [[fallthrough]];
        case ScreenEnum::synth_envelope: [[fallthrough]];
        case ScreenEnum::synth_selector: [[fallthrough]];
        case ScreenEnum::voices:
          if (ui_manager.state.active_channel != +ChannelEnum::internal)
            ui_manager.state.active_channel = +ChannelEnum::internal;
        default: break;
      }
    });

    // controller.register_key_handler(input::Key::sequencer, [&](input::Key k) {
    // ui_manager.display(ScreenEnum::sequencer);
    // });

    // controller.register_key_handler(input::Key::sampler, [&](input::Key k) { ui_manager.display(ScreenEnum::sampler);
    // });

    controller.register_key_handler(input::Key::arp, [&](input::Key k) {
      if (controller.is_pressed(input::Key::shift)) {
        //ui_manager.display(ScreenEnum::arp_selector);
      } else {
        ui_manager.display(ScreenEnum::arp);
      }
    });

    controller.register_key_handler(input::Key::synth, [&](input::Key k) {
      if (controller.is_pressed(input::Key::shift)) {
        ui_manager.display(ScreenEnum::synth_selector);
      } else {
        ui_manager.display(ScreenEnum::synth);
      }
    });

    controller.register_key_handler(input::Key::envelope, [&](input::Key k) {
      if (ui_manager.state.active_channel == ChannelEnum::internal) {
        if (controller.is_pressed(input::Key::shift)) {
          ui_manager.display(ScreenEnum::voices);
        } else {
          ui_manager.display(ScreenEnum::synth_envelope);
        }
      } else {
        ui_manager.display(ScreenEnum::sampler_envelope);
      }
    });

    controller.register_key_handler(input::Key::fx1, [&](input::Key k) {
      if (controller.is_pressed(input::Key::shift)) {
        ui_manager.display(ScreenEnum::fx1_selector);
      } else {
        ui_manager.display(ScreenEnum::fx1);
      }
    });

    controller.register_key_handler(input::Key::fx2, [&](input::Key k) {
      if (controller.is_pressed(input::Key::shift)) {
        ui_manager.display(ScreenEnum::fx2_selector);
      } else {
        ui_manager.display(ScreenEnum::fx2);
      }
    });

    // static ScreenEnum master_last_screen = ScreenEnum::master;
    // static ScreenEnum send_last_screen = ScreenEnum::sends;

    // controller.register_key_handler(
    //   input::Key::master,
    //   [&](input::Key k) {
    //     master_last_screen = ui_manager.state.current_screen;
    //     ui_manager.display(ScreenEnum::master);
    //   },
    //   [&](input::Key k) {
    //     if (master_last_screen) ui_manager.display(master_last_screen);
    //   });

    // controller.register_key_handler(
    //   input::Key::sends,
    //   [&](input::Key k) {
    //     send_last_screen = ui_manager.state.current_screen;
    //     ui_manager.display(ScreenEnum::sends);
    //   },
    //   [&](input::Key k) {
    //     if (send_last_screen) ui_manager.display(send_last_screen);
    //   });

    auto load = [&](nlohmann::json& data) {
      util::deserialize(synth, data["Synth"]);
      util::deserialize(effect1, data["Effect1"]);
      util::deserialize(effect2, data["Effect2"]);
      // master.from_json(data["Master"]);
      // arpeggiator.from_json(data["Arpeggiator"]);
      // sequencer.from_json(data["Sequencer"]);
    };

    auto save = [&] {
      return nlohmann::json({
        {"Synth", util::serialize(synth)},
        {"Effect1", util::serialize(effect1)},
        {"Effect2", util::serialize(effect2)},
        // {"Master", master.to_json()},
        // {"Arpeggiator", arpeggiator.to_json()},
        // {"Sequencer", sequencer.to_json()},
      });
    };

    state_manager.attach("Engines", load, save);
  }

  void DefaultEngineManager::start() {}

  audio::ProcessData<2> DefaultEngineManager::process(audio::ProcessData<1> external_in)
  {
    // Main processor function
    auto midi_in = external_in.midi_only();
    midi_in.clock = ClockManager::current().step_frames(external_in.nframes);
    auto arp_out = arpeggiator.audio->process(midi_in);
    auto synth_out = synth.process(arp_out.with(external_in.audio));
    auto right_chan = Application::current().audio_manager->buffer_pool().allocate();

    util::copy(synth_out.audio, right_chan.begin());

    auto fx1_bus = Application::current().audio_manager->buffer_pool().allocate();
    auto fx2_bus = Application::current().audio_manager->buffer_pool().allocate();

    for (auto&& [snth, fx1, fx2] : util::zip(synth_out.audio, fx1_bus, fx2_bus)) {
      fx1 = snth * 0.25; // * synth_send.props.to_FX1;
      fx2 = snth * 0.25; // * synth_send.props.to_FX2;
    }
    auto fx1_out = effect1.process(audio::ProcessData<1>(fx1_bus));
    auto fx2_out = effect2.process(audio::ProcessData<1>(fx2_bus));

    // // Sequencer. Outputs L/R dry output and adds to fx busses.
    // // auto seq_dry = sequencer.process(midi_in, fx1_bus, fx2_bus);
    // auto fx1_out = effect1->process(audio::ProcessData<1>(fx1_bus));
    // auto fx2_out = effect2->process(audio::ProcessData<1>(fx2_bus));

    // Stereo output gathered in fx1_out
    for (auto&& [snth, fx1L, fx1R, fx2L, fx2R] :
         util::zip(synth_out.audio, fx1_out.audio[0], fx1_out.audio[1], fx2_out.audio[0], fx2_out.audio[1])) {
      fx1L += fx2L + snth * 0.5; // * synth_send.props.dry * (1 - synth_send.props.dry_pan);
      fx1R += fx2R + snth * 0.5; // * synth_send.props.dry * (1 + synth_send.props.dry_pan);
    }

    return fx1_out;
    // synth_out.audio.release();
    // fx2_out.audio[0].release();
    // fx2_out.audio[1].release();
    // fx1_bus.release();
    // fx2_bus.release();


    // auto smplr_out = sequencer.process(midi_in);
    // for (auto&& [resL, resR, smplr] : util::zip(fx1_out.audio[0], fx1_out.audio[1], smplr_out.audio)) {
    //   resL += smplr;
    //   resR += smplr;
    // }


    // return master.process(std::move(fx1_out));
    /*
    auto temp = Application::current().audio_manager->buffer_pool().allocate_multi_clear<2>();
    for (auto&& [in, tmp] : util::zip(seq_out, temp)) {
    std::get<0>(tmp) += std::get<0>(in);
        std::get<1>(tmp) += std::get<0>(in);
        }
    return master.process({std::move(temp),external_in.midi,external_in.nframes});
    */
  }

} // namespace otto::services<|MERGE_RESOLUTION|>--- conflicted
+++ resolved
@@ -27,23 +27,18 @@
       EngineType::effect,
       engines::wormhole::Wormhole,
       engines::chorus::Chorus>;
-    // using ArpDispatcher = EngineDispatcher< //
-    //   EngineType::arpeggiator>;
+    using ArpDispatcher = EngineDispatcher< //
+      EngineType::arpeggiator,
+      engines::arp::Arp>;
     using SynthDispatcher = EngineDispatcher< //
       EngineType::synth,
       engines::ottofm::OttofmEngine,
       engines::goss::GossEngine>;
 
     SynthDispatcher synth;
-<<<<<<< HEAD
     EffectsDispatcher effect1;
     EffectsDispatcher effect2;
-=======
-    engines::wormhole::Wormhole effect1;
-    engines::wormhole::Wormhole effect2;
-    engines::arp::Arp arpeggiator;
->>>>>>> 74417912
-    // ArpDispatcher arpeggiator{true};
+    ArpDispatcher arpeggiator;
     // EffectsDispatcher effect1{true};
     // EffectsDispatcher effect2{true};
 
@@ -73,8 +68,8 @@
     reg_ss(ScreenEnum::fx2, [&]() { return effect2->screen(); });
     reg_ss(ScreenEnum::fx2_selector, [&]() { return effect2.selector_screen(); });
     // reg_ss(ScreenEnum::looper,         [&] () -> auto& { return  ; });
-    reg_ss(ScreenEnum::arp, [&]() { return arpeggiator.screen(); });
-    // reg_ss(ScreenEnum::arp_selector, [&]() -> auto& { return arpeggiator.selector_screen(); });
+    reg_ss(ScreenEnum::arp, [&]() { return arpeggiator->screen(); });
+    reg_ss(ScreenEnum::arp_selector, [&]() { return arpeggiator.selector_screen(); });
     // reg_ss(ScreenEnum::master, [&]() -> auto& { return master.screen(); });
     // reg_ss(ScreenEnum::sequencer, [&]() -> auto& { return sequencer.screen(); });
     // reg_ss(ScreenEnum::sampler, [&]() -> auto& { return sequencer.sampler_screen(); });
@@ -108,7 +103,7 @@
 
     controller.register_key_handler(input::Key::arp, [&](input::Key k) {
       if (controller.is_pressed(input::Key::shift)) {
-        //ui_manager.display(ScreenEnum::arp_selector);
+        ui_manager.display(ScreenEnum::arp_selector);
       } else {
         ui_manager.display(ScreenEnum::arp);
       }
@@ -203,7 +198,7 @@
     // Main processor function
     auto midi_in = external_in.midi_only();
     midi_in.clock = ClockManager::current().step_frames(external_in.nframes);
-    auto arp_out = arpeggiator.audio->process(midi_in);
+    auto arp_out = arpeggiator.process(midi_in);
     auto synth_out = synth.process(arp_out.with(external_in.audio));
     auto right_chan = Application::current().audio_manager->buffer_pool().allocate();
 
