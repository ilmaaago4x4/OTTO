--- conflicted
+++ resolved
@@ -126,19 +126,11 @@
   void RhodesSynthScreen::encoder(EncoderEvent e)
   {
 
-<<<<<<< HEAD
-    switch (e.rotary) {
-    case Rotary::blue:  engine.props.aggro.step(e.clicks); break;
-    case Rotary::green:  engine.props.asymmetry.step(e.clicks); break;
-    case Rotary::yellow: engine.props.lfo_speed.step(e.clicks); break;
-    case Rotary::red: engine.props.lfo_depth.step(e.clicks); break;
-=======
     switch (e.encoder) {
     case Encoder::blue:  engine.props.aggro.step(e.steps); break;
     case Encoder::green:  engine. props.asymmetry.step(e.steps); break;
     case Encoder::yellow: engine.props.lfo_speed.step(e.steps); break;
     case Encoder::red: engine.props.lfo_depth.step(e.steps); break;
->>>>>>> 8dbf1f44
     }
 
   }
@@ -150,260 +142,52 @@
 
     //shift = Application::current().ui_manager->is_pressed(ui::Key::shift);
 
-          // Rhodes/Depth/Digits
-          ctx.save();
-          ctx.font(Fonts::Norm, 45);
-          ctx.fillStyle(Colours::Blue);
-          ctx.fillText(fmt::format("{}", std::round(engine.props.lfo_depth * 100)), 17.9, 106.9);
+    ctx.font(Fonts::Norm, 35);
 
-          // Rhodes/Depth/Text
-          ctx.font(Fonts::Norm, 25);
-          ctx.fillStyle(Colours::White);
-          ctx.fillText("depth", 17.9, 66.1);
+    constexpr float x_pad = 30;
+    constexpr float y_pad = 50;
+    constexpr float space = (height - 2.f * y_pad) / 3.f;
 
-          // Rhodes/Speed
-          ctx.restore();
+    ctx.beginPath();
+    ctx.fillStyle(Colours::Blue);
+    ctx.textAlign(HorizontalAlign::Left, VerticalAlign::Middle);
+    ctx.fillText("Aggro", {x_pad, y_pad});
 
-          // Rhodes/Speed/Digits
-          ctx.save();
-          ctx.font(Fonts::Norm, 45);
-          ctx.fillStyle(Colours::Green);
-          ctx.fillText(fmt::format("{}", std::round(engine.props.lfo_speed * 100)), 17.9, 205.7);
+    ctx.beginPath();
+    ctx.fillStyle(Colours::Blue);
+    ctx.textAlign(HorizontalAlign::Right, VerticalAlign::Middle);
+    ctx.fillText(fmt::format("{:1}", engine.props.aggro), {width - x_pad, y_pad});
 
-          // Rhodes/Speed/Text
-          ctx.font(Fonts::Norm, 25);
-          ctx.fillStyle(Colours::White);
-          ctx.fillText("speed", 17.9, 164.9);
+    ctx.beginPath();
+    ctx.fillStyle(Colours::Green);
+    ctx.textAlign(HorizontalAlign::Left, VerticalAlign::Middle);
+    ctx.fillText("Asym", {x_pad, y_pad + space});
 
-          // movement values
-          float aggroMultiplier = engine.props.aggro * engine.props.aggro;
-          float valW1 = 0 - ((engine.props.aggro * aggroMultiplier)*30) +3;
-          float valR1 = 0 - ((engine.props.aggro * aggroMultiplier)*20) +2 ;
-          float valW2 = 0 - ((engine.props.aggro * aggroMultiplier)*10) +1;
-          // R2 does not move
-          float valW3 = 0 + ((engine.props.aggro * aggroMultiplier)*10) -1;
-          float valR3 = 0 + ((engine.props.aggro * aggroMultiplier)*20) -2 ;
-          float valW4 = 0 + ((engine.props.aggro * aggroMultiplier)*30) -3;
-          // value for altering arc
-          float arcVal1 = 0.2 + (engine.props.aggro / 6); //red bot arc       | right
-          float arcVal2 =       (engine.props.aggro * 0); //white bot arc     | about right, too much at (6) better at (4) (good at 3)
-          float arcVal3 =   0 + (engine.props.aggro * 4); //white top lineto  | okayish now
-          float arcVal4 =   1 + (engine.props.aggro * 3); //red top lineto    | work at 3 and 4, trying 5.
-          float arcVal5 =   1 + (engine.props.aggro / 6); //red top arc       | needs to be a bit tighter(3) works at (6)
-          float arcVal6 =   1 + (engine.props.aggro / 6); //white top arc     | needs to be less (3) better at (6)
-          float arcVal7 =   0 + (engine.props.aggro * 2); //white bot lineto  | about right, tiny bit less (1) 4.
+    ctx.beginPath();
+    ctx.fillStyle(Colours::Green);
+    ctx.textAlign(HorizontalAlign::Right, VerticalAlign::Middle);
+    ctx.fillText(fmt::format("{:1.2}", engine.props.asymmetry), {width - x_pad, y_pad + space});
 
-          float asymVal = engine.props.asymmetry + (engine.props.asymmetry * 5) ; //(works at 3), trying 4 now
+    ctx.beginPath();
+    ctx.fillStyle(Colours::Yellow);
+    ctx.textAlign(HorizontalAlign::Left, VerticalAlign::Middle);
+    ctx.fillText("Speed", {x_pad, y_pad + 2 * space});
 
-          // Anchor
-            ctx.group([&] {
-              ctx.translate(0,(valW4 + asymVal));
-              ctx.beginPath();
-              ctx.moveTo(271.0, 122);
-              ctx.bezierCurveTo(273.2, 120.6, 277.2, 120.2, 279.9, 122.3);
-              ctx.bezierCurveTo(282.6, 124.5, 283.0, 128.4, 280.9, 131.1);
-              ctx.lineWidth(6.0);
-              ctx.strokeStyle(Colours::Yellow);
-              ctx.lineCap(Canvas::LineCap::ROUND);
-              ctx.lineJoin(Canvas::LineJoin::ROUND);
-              ctx.stroke();
-            });
+    ctx.beginPath();
+    ctx.fillStyle(Colours::Yellow);
+    ctx.textAlign(HorizontalAlign::Right, VerticalAlign::Middle);
+    ctx.fillText(fmt::format("{:1.2}", engine.props.lfo_speed), {width - x_pad, y_pad + 2 * space});
 
-            ctx.group([&] {
-              // Move entire group sideways.
-              ctx.translate(20,(0 + engine.props.asymmetry));
+    ctx.beginPath();
+    ctx.fillStyle(Colours::Red);
+    ctx.textAlign(HorizontalAlign::Left, VerticalAlign::Middle);
+    ctx.fillText("Depth", {x_pad, y_pad + 3 * space});
 
-              // RED CHAIN 1
-              ctx.group([&] {
-                ctx.translate(0,valR1);
-                ctx.beginPath();
-                ctx.arc(130, 86, 15, arcVal1, 1 * M_PI);
-                ctx.lineTo(115,(85 - arcVal4));
-                ctx.lineWidth(6.0);
-                ctx.strokeStyle(Colours::Red);
-                ctx.lineCap(Canvas::LineCap::ROUND);
-                ctx.lineJoin(Canvas::LineJoin::ROUND);
-                ctx.stroke();
+    ctx.beginPath();
+    ctx.fillStyle(Colours::Red);
+    ctx.textAlign(HorizontalAlign::Right, VerticalAlign::Middle);
+    ctx.fillText(fmt::format("{:1.2}", engine.props.lfo_depth), {width - x_pad, y_pad + 3 * space});
 
-                ctx.beginPath();
-                ctx.arc(130, (61 - asymVal), 15, arcVal5 * M_PI, 0);
-                ctx.lineTo(145,(62 + arcVal4 -5));
-                // x,y,radius,start(rad),end(rad),counterclock
-                ctx.lineWidth(6.0);
-                ctx.strokeStyle(Colours::Red);
-                ctx.stroke();
-              });
-
-              // RED CHAIN 2
-              ctx.group([&] {
-                ctx.translate(0,0);
-                ctx.beginPath();
-                ctx.arc(178, 86, 15, arcVal1, 1 * M_PI);
-                ctx.lineTo(163,(85 - arcVal4));
-                ctx.lineWidth(6.0);
-                ctx.strokeStyle(Colours::Red);
-                ctx.stroke();
-
-                ctx.beginPath();
-                ctx.arc(178, (61 - asymVal), 15, arcVal5 * M_PI, 0);
-                ctx.lineTo(193,(62 + arcVal4 -5));
-                // x,y,radius,start(rad),end(rad),counterclock
-                ctx.lineWidth(6.0);
-                ctx.strokeStyle(Colours::Red);
-                ctx.stroke();
-              });
-
-              // RED CHAIN 3
-              ctx.group([&] {
-                ctx.translate(0,valR3);
-                ctx.beginPath();
-                ctx.arc(225, 86, 15, arcVal1, 1 * M_PI);
-                ctx.lineTo(210,(85 - arcVal4));
-                ctx.lineWidth(6.0);
-                ctx.strokeStyle(Colours::Red);
-                ctx.stroke();
-
-                ctx.beginPath();
-                ctx.arc(225, (61 - asymVal), 15, arcVal5 * M_PI, 0);
-                ctx.lineTo(240,(62 + arcVal4 -5));
-                // x,y,radius,start(rad),end(rad),counterclock
-                ctx.lineWidth(6.0);
-                ctx.strokeStyle(Colours::Red);
-                ctx.stroke();
-              });
-
-              // WHITE CHAIN 1
-              ctx.group([&] {
-                ctx.translate(0,valW1);
-                ctx.beginPath();
-                ctx.arc(106, (110 + asymVal), 15, arcVal2, 1 * M_PI);
-                ctx.lineTo(91,82);
-                ctx.strokeStyle(Colours::White);
-                ctx.stroke();
-
-                ctx.beginPath();
-                ctx.arc(106, 82, 15, 1 * M_PI, 0);
-                ctx.lineTo(121,(83 + arcVal7));
-                // x,y,radius,start(rad),end(rad),counterclock
-                ctx.strokeStyle(Colours::White);
-                ctx.stroke();
-              });
-
-              // WHITE CHAIN 2
-              ctx.group([&] {
-                ctx.translate(0,valW2);
-                ctx.beginPath();
-                ctx.arc(154, (110 + asymVal), 15, arcVal2, 1 * M_PI);
-                // lT moves when altered
-                ctx.lineTo(139,(109 - arcVal3));
-                ctx.strokeStyle(Colours::White);
-                ctx.stroke();
-
-                ctx.beginPath();
-                ctx.arc(154, 82, 15, arcVal6 * M_PI, 0);
-                ctx.lineTo(169,(83 + arcVal7));
-                // x,y,radius,start(rad),end(rad),counterclock
-                ctx.strokeStyle(Colours::White);
-                ctx.stroke();
-              });
-
-              // WHITE CHAIN 3
-              ctx.group([&] {
-                ctx.translate(0,valW3);
-                ctx.beginPath();
-                ctx.arc(201, (110 + asymVal), 15, arcVal2, 1 * M_PI);
-                // lineTo moves when altered
-                ctx.lineTo(186,(109 - arcVal3));
-                ctx.strokeStyle(Colours::White);
-                ctx.stroke();
-
-                ctx.beginPath();
-                ctx.arc(201, 82, 15, arcVal6 * M_PI, 0);
-                ctx.lineTo(216,(83 + arcVal7));
-                // x,y,radius,start(rad),end(rad),counterclock
-                ctx.strokeStyle(Colours::White);
-                ctx.stroke();
-              });
-
-              // WHITE CHAIN 4
-              ctx.group([&] {
-                ctx.translate(0,valW4);
-                ctx.beginPath();
-                ctx.arc(249, (110 + asymVal), 15, 0, 1 * M_PI);
-                // lT moves when altered
-                ctx.lineTo(234,(109 - arcVal3));
-                ctx.strokeStyle(Colours::White);
-                ctx.stroke();
-
-                ctx.beginPath();
-                ctx.arc(249, 82, 15, arcVal6 * M_PI, 0);
-                ctx.lineTo(264,(110 + asymVal));
-                // x,y,radius,start(rad),end(rad),counterclock
-                ctx.strokeStyle(Colours::White);
-                ctx.stroke();
-              });
-            });
-
-            // Anchor Group
-            ctx.group([&] {
-              ctx.translate(0,(valW4 + asymVal));
-              ctx.beginPath();
-              ctx.moveTo(280.9, 131.1);
-              ctx.bezierCurveTo(278.7, 133.8, 274.7, 134.2, 272.0, 132.1);
-              ctx.bezierCurveTo(269.3, 130.0, 268.9, 126.0, 271.0, 123.3);
-              ctx.strokeStyle(Colours::Yellow);
-              ctx.stroke();
-
-              // Rhodes/Anchor/R
-              ctx.beginPath();
-              ctx.moveTo(288.5, 153.0);
-              ctx.bezierCurveTo(288.5, 156.5, 285.7, 159.3, 282.2, 159.3);
-              ctx.bezierCurveTo(278.8, 159.3, 276.0, 156.5, 276.0, 153.0);
-              ctx.stroke();
-
-              // Rhodes/Anchor/Stem
-              ctx.beginPath();
-              ctx.moveTo(276.0, 132.1);
-              ctx.lineTo(276.0, 153.0);
-              ctx.stroke();
-
-              // Rhodes/Anchor/L
-              ctx.beginPath();
-              ctx.moveTo(276.0, 153.0);
-              ctx.bezierCurveTo(276.0, 156.5, 273.2, 159.3, 269.7, 159.3);
-              ctx.bezierCurveTo(266.3, 159.3, 263.5, 156.5, 263.5, 153.0);
-              ctx.stroke();
-            });
-
-            // LFO/Speed Wave
-            //ctx.group([&] {
-              // set positions
-              float x = 106; //50
-              float y = 188; //200
-              float i = 10;
-
-              // controls
-              float period = (engine.props.lfo_speed * 8) - 11; //4 //6
-              float amplitude = engine.props.lfo_depth * 15 + 0.01;
-
-                // beginpath used to be first,
-                // but wont need line to start yet.
-                // > next up:
-                // move to desired point
-                ctx.beginPath();
-                ctx.moveTo( x, y );
-                // set linewidth and stroke
-                ctx.lineWidth(6.0);
-                ctx.strokeStyle(Colours::Blue);
-                ctx.lineCap(Canvas::LineCap::ROUND);
-                ctx.lineJoin(Canvas::LineJoin::ROUND);
-
-                // infinite for loop
-                for(int a = x; a < 250 - 20; a++) {
-                    int b = amplitude * sin( a / period + ( i / 5 ) );
-                    ctx.lineTo( a , b + y );
-                };
-                ctx.stroke();
-            //});
+    ///
   }
 } // namespace otto::engines