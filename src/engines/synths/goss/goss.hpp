--- conflicted
+++ resolved
@@ -18,25 +18,14 @@
   struct GossSynth : SynthEngine<GossSynth>, EngineWithEnvelope {
     static constexpr std::string_view name = "Goss";
 
-<<<<<<< HEAD
     struct Props {
       Property<float> drawbar1 = {1, limits(0, 1), step_size(0.01)};
       Property<float> drawbar2 = {0.5, limits(0, 1), step_size(0.01)};
-      Property<float> drawbar3 = {0.5, limits(0, 1), step_size(0.01)};
+      Property<float> click = {0.5, limits(0, 1), step_size(0.01)};
       Property<float> leslie   = {0.3, limits(0, 1), step_size(0.01)};
-=======
-    struct Props : Properties<> {
-      Property<float> drawbar1 = {this, "drawbar1", 1, has_limits::init(0, 1),
-                                  steppable::init(0.01)};
-      Property<float> drawbar2 = {this, "drawbar2", 0.5, has_limits::init(0, 1),
-                                  steppable::init(0.01)};
-      Property<float> click = {this, "click", 0.5, has_limits::init(0, 1),
-                                  steppable::init(0.01)};
-      Property<float> leslie = {this, "leslie", 0.3, has_limits::init(0, 1), steppable::init(0.01)};
->>>>>>> 80650634
 
       float rotation_value;
-      DECL_REFLECTION(Props, drawbar1, drawbar2, drawbar3, leslie);
+      DECL_REFLECTION(Props, drawbar1, drawbar2, click, leslie);
     } props;
 
     GossSynth();
