--- conflicted
+++ resolved
@@ -44,14 +44,8 @@
   };
 
   struct Props : voices::SynthPropsBase<Sender> {
-<<<<<<< HEAD
     Sender::Prop<struct model_tag, int, wrap> model = {sender, 0, limits(0, number_of_models - 1)};
-    Sender::Prop<struct drawbar2_tag, float> drive = {sender, 0.5, limits(0, 1), step_size(0.01)};
-=======
-    using voices::SynthPropsBase<Sender>::SynthPropsBase;
-    Sender::Prop<struct model_tag, int> model = {sender, 0, limits(0, 2)};
-    Sender::Prop<struct drawbar2_tag, float> drawbar2 = {sender, 0.5, limits(0, 1), step_size(0.01)};
->>>>>>> 31e0e4a1
+    Sender::Prop<struct drive_tag, float> drive = {sender, 0.5, limits(0, 1), step_size(0.01)};
     Sender::Prop<struct click_tag, float> click = {sender, 0.5, limits(0, 1), step_size(0.01)};
     Sender::Prop<struct leslie_tag, float> leslie = {sender, 0.3, limits(0, 1), step_size(0.01)};
 
@@ -78,16 +72,13 @@
     voices::SettingsScreen voice_screen_;
     voices::EnvelopeScreen env_screen_;
 
-    Props props;
+    Sender sender_ = {*audio, *screen_, voice_screen_, env_screen_};
+    Props props{sender_};
 
     std::atomic<float> rotation_ = 0;
   };
-<<<<<<< HEAD
 
-} // namespace otto::engines::goss
-=======
 } // namespace otto::engines::goss
 
 #include "audio.hpp"
-#include "screen.hpp"
->>>>>>> 31e0e4a1
+#include "screen.hpp"