#pragma once

#include <deque>
#include <type_traits>
#include <vector>

#include <Gamma/Envelope.h>
#include "util/dsp/ADSR_lite.hpp"
#include "util/dsp/SegExpBypass.hpp"

#include "core/props/props.hpp"
#include "core/ui/screen.hpp"

#include "core/audio/processor.hpp"

#include "util/crtp.hpp"
#include "util/algorithm.hpp"

#include "util/dsp/dsp.hpp"

namespace otto::core::voices {

  template<typename PostT, int NumberOfVoices>
  struct VoiceManager;

  template<typename DerivedT, typename PropsT>
  struct PreBase : util::crtp<DerivedT, PreBase<DerivedT, PropsT>> {
    using Props = PropsT;

    void operator()() noexcept {};

    /// Constructor
    PreBase(Props& p) noexcept;

    /// The engine properties.
    Props& props;
  };

  /// Base class for voices
  ///
  /// To be used CRTP-style, meaning the derived class is passed as the template parameter.
  /// This lets VoiceBase upcast itself to the derived voice, and call its functions.
  ///
  /// ```cpp
  /// struct Voice : VoiceBase<Voice, Props> {
  ///
  /// };
  /// ```
  ///
  /// This base class holds a few functions accessor functions for frequency, velocity, and
  /// aftertouch, along with some other relevant data, including the current envelope value.
  ///
  /// It also lets the user implement handlers for note_on and note_off events, along with
  /// the main process call {@ref operator()}, which processes one sample at a time.
  ///
  /// @tparam Derived the derived voice type
  /// @tparam Props the Props type of the engine.
  template<typename DerivedT, typename PreT>
  struct VoiceBase : util::crtp<DerivedT, VoiceBase<DerivedT, PreT>> {
    using Pre = PreT;

    static_assert(std::is_base_of_v<PreBase<Pre, typename Pre::PreBase::Props>, Pre>,
                  "VoiceBase<Derived, Pre>: Pre must inherit from PreBase<Pre, Props>");
    static_assert(util::is_invocable_r_v<void, Pre>, "Pre must have a `void operator()()` defined");

    using Props = typename Pre::PreBase::Props;

    VoiceBase(Pre& p) noexcept;
    VoiceBase(const VoiceBase&) = delete;

    /// Implement a handler for note on events
    virtual void on_note_on() noexcept;

    /// Implement a handler for note off events
    virtual void on_note_off() noexcept;

    /// Get the current frequency this voice should play
    /// Needs to be applied separately for each sample to handle for example glide.
    float frequency() noexcept;
    /// Change the current frequency
    void frequency(float) noexcept;

    /// Get the velocity value
    float velocity() noexcept;

    /// Get the aftertouch value
    float aftertouch() noexcept;

    /// Get the volume (typically 1, but might be different for sub-octaves)
    float volume() noexcept;

    /// Is this voice currently triggered?
    ///
    /// Not to be confused with whether it should play. It is not triggered in the
    /// release stage
    bool is_triggered() noexcept;

    /// The current envelope value
    float envelope() noexcept;

    Pre& pre;
    Props& props;

  private:
    template<typename T, int N>
    friend struct VoiceManager;

    /// Triggers a new voice. midi_note gives base frequency, detune is multiplied on this.
    /// Legato and jump control legato on envelope + on_note_on and portamento, respectively.
    void trigger(int midi_note, float detune, float velocity, bool legato, bool jump) noexcept;

    void release() noexcept;
    void release_no_env() noexcept;

    float frequency_ = 440.f;
    float velocity_ = 1.f;
    float level = 1.f;
    float aftertouch_ = 0.f;
    int midi_note_ = 0;

    gam::ADSR<> env_;
    SegExpBypass<> glide_{0.f};
  };

  template<typename DerivedT, typename VoiceT>
  struct PostBase : util::crtp<DerivedT, PostBase<DerivedT, VoiceT>> {
    using Voice = VoiceT;
    static_assert(std::is_base_of_v<VoiceBase<Voice, typename Voice::VoiceBase::Pre>, Voice>,
                  "PostBase<Derived, Voice>: Voice must inherit from VoiceBase<Voice, Pre>");

    static_assert(util::is_invocable_r_v<float, Voice>,
                  "Voice must have a `float operator()()` defined");


    using Pre = typename Voice::VoiceBase::Pre;
    using Props = typename Voice::VoiceBase::Props;

    float operator()(float f) noexcept { return f; }

    /// Constructor
    PostBase(Pre& p) noexcept;

    Pre& pre;
    Props& props;
  };

  namespace details {
    /// The way the voicemanager handles voices
    BETTER_ENUM(PlayMode,
      char,
      /// Multiple voices at once, each playing a note
      poly,
      /// Only a single voice in use, always playing the latest note
      mono,
<<<<<<< HEAD
      /// All voices in use, all playing the latest note (possibly with detune)
      unison,
      /// Plays a given interval
      interval,
    };

    /// Convert a playmode to string
    ///
    /// @return an all-lowercase string corresponding to the enum name
    std::string to_string(PlayMode) noexcept;
    /// Returns the name of the corresponding extra setting
    std::string aux_setting(PlayMode pm) noexcept;
=======
      /// All voices in use, all playing the latest note (posibly with detune)
      unison
    );
>>>>>>> 4d2a04d7

    struct EnvelopeProps {
      props::Property<float> attack = {0, props::limits(0, 1), props::step_size(0.02)};
      props::Property<float> decay = {0, props::limits(0, 1), props::step_size(0.02)};
      props::Property<float> sustain = {1, props::limits(0, 1), props::step_size(0.02)};
      props::Property<float> release = {0.2, props::limits(0, 1), props::step_size(0.02)};

      DECL_REFLECTION(EnvelopeProps, attack, decay, sustain, release);
    };

    struct SettingsProps {
      props::Property<PlayMode, props::wrap> play_mode = {
        PlayMode::poly, props::limits(PlayMode::poly, PlayMode::interval)};
      props::Property<float> rand = {0, props::limits(0, 1), props::step_size(0.01)};
      props::Property<float> sub = {0.2, props::limits(0.01, 1), props::step_size(0.01)};
      props::Property<float> detune = {0, props::limits(0, 1), props::step_size(0.01)};
      props::Property<int> interval = {0, props::limits(-12, 12)};

      props::Property<float> portamento = {0, props::limits(0, 1),
                                                             props::step_size(0.01)};
<<<<<<< HEAD

      props::Property<bool> legato = {false};
      props::Property<bool> retrig = {false};

      props::Property<int, props::no_signal> octave = {0, props::limits(-2, 7)};
      props::Property<int, props::no_signal> transpose = {0, props::limits(-12, 12)};

      DECL_REFLECTION(SettingsProps, play_mode, rand, sub, detune, interval,
              portamento, legato, retrig, octave, transpose);
=======
      props::Property<int, props::no_signal> transpose = {0, props::limits(-12, 12)};

      DECL_REFLECTION(SettingsProps, play_mode, portamento, transpose);
>>>>>>> 4d2a04d7
    };

    std::unique_ptr<ui::Screen> make_envelope_screen(EnvelopeProps& props);
    std::unique_ptr<ui::Screen> make_settings_screen(SettingsProps& props);

  } // namespace details

  // -- VOICE MANAGER INTERFACE -- //

  struct IVoiceManager {
    using PlayMode = details::PlayMode;
    using EnvelopeProps = details::EnvelopeProps;
    using SettingsProps = details::SettingsProps;

    virtual ~IVoiceManager() = default;
    virtual int voice_count() noexcept = 0;

    virtual ui::Screen& envelope_screen() noexcept = 0;
    virtual ui::Screen& settings_screen() noexcept = 0;
  };

  // -- VOICE MANAGER -- //

  template<typename PostT, int NumberOfVoices>
  struct VoiceManager : IVoiceManager {
    /// PostProcessor
    using Post = PostT;

    static_assert(std::is_base_of_v<PostBase<Post, typename Post::PostBase::Voice>, Post>,
                  "PostBase<Derived, Post>: Post must inherit from PostBase<Post, Voice>");
    static_assert(util::is_invocable_r_v<float, Post, float>,
                  "Post must have a `float operator()(float)` defined");

    using Voice = typename Post::PostBase::Voice;
    using Props = typename Post::PostBase::Props;
    using Pre = typename Post::PostBase::Pre;

    /// The number of voices
    static constexpr int voice_count_v = NumberOfVoices;
    static constexpr int sub_voice_count_v = 2;

    int voice_count() noexcept override
    {
      return NumberOfVoices;
    }

    // Assert requirements met
    static_assert(std::is_base_of_v<VoiceBase<Voice, Pre>, Voice>,
                  "VoiceManager<Voice, N>: Voice must derive from VoiceBase<Voice, Pre>");

    using PlayMode = details::PlayMode;
    using EnvelopeProps = details::EnvelopeProps;
    using SettingsProps = details::SettingsProps;

    /// Constructor
    VoiceManager(Props& props) noexcept;

    ui::Screen& envelope_screen() noexcept override;
    ui::Screen& settings_screen() noexcept override;

    /// Process audio, applying Preprocessing, each voice and then postprocessing
    float operator()() noexcept;

    //Voice& handle_midi_on(const midi::NoteOnEvent&) noexcept;
    //Voice* handle_midi_off(const midi::NoteOffEvent&) noexcept;
    void handle_pitch_bend(const midi::PitchBendEvent&) noexcept;
    void handle_control_change(const midi::ControlChangeEvent&) noexcept;

    /// Process audio, applying Preprocessing, each voice and then postprocessing
    audio::ProcessData<1> process(audio::ProcessData<1> data) noexcept;

    /// Return list of voices
    std::array<Voice, voice_count_v>& voices();

    DECL_REFLECTION(VoiceManager,
                    ("envelope", &VoiceManager::envelope_props),
                    ("voice_settings", &VoiceManager::settings_props));

  private:
    std::vector<float> detune_values;
    std::vector<float> rand_values;
    // Random values. 100% random, organic and fresh.
    std::array<float, 6> rand_max = {0.94, 0.999, 1.03, 1.06, 0.92, 1.01};

    struct NoteVoicePair {
      /// Which physical key is activating this note
      int key = 0;
      /// Which note this voice is playing.
      int note = 0;
      /// Detune value from note
      float detune = 0;
      /// Velocity
      float velocity = 0;
      /// Reference to voice that is playing this note
      Voice* voice = nullptr;

      /// Whether a physical key is not holding this note down
      ///
      /// When using a sustain pedal, this will be set to false on note off
      bool should_release = false;

      bool has_voice() const noexcept
      {
        return voice != nullptr;
      }
    };

    /// Voice allocators - Corresponds to different playmodes
    struct IVoiceAllocator {
      // Owner
      VoiceManager& vm;

      IVoiceAllocator(VoiceManager& vm_in);

      virtual ~IVoiceAllocator() = 0;

      virtual void handle_midi_on(const midi::NoteOnEvent&) noexcept = 0;
      /// Midi off is common to all
      void handle_midi_off(const midi::NoteOffEvent&) noexcept;

      Voice& get_voice(int key, int note) noexcept;
      void stop_voice(int key) noexcept;
    };

    struct PolyAllocator final : IVoiceAllocator {
        PolyAllocator(VoiceManager& vm_in) : IVoiceAllocator(vm_in) {}
        void handle_midi_on(const midi::NoteOnEvent&) noexcept override;
    };

    struct MonoAllocator final : IVoiceAllocator {
        MonoAllocator(VoiceManager& vm_in);
        ~MonoAllocator();
        void handle_midi_on(const midi::NoteOnEvent&) noexcept override;
    };

    struct UnisonAllocator final : IVoiceAllocator {
        UnisonAllocator(VoiceManager& vm_in);
        ~UnisonAllocator();
        void handle_midi_on(const midi::NoteOnEvent&)noexcept override;
    };

    struct IntervalAllocator final : IVoiceAllocator {
        IntervalAllocator(VoiceManager& vm_in) : IVoiceAllocator(vm_in) {}
        void handle_midi_on(const midi::NoteOnEvent&) noexcept override;
    };


    float pitch_bend_ = 1;

    props::Property<bool> sustain_ = {false};

    std::deque<Voice*> free_voices;
    std::deque<NoteVoicePair> note_stack;

    Props& props;
    Pre pre = {props};
    std::array<Voice, voice_count_v> voices_ =
      util::generate_array<voice_count_v>([this](auto) { return Voice{pre}; });
    Post post = {pre};

    EnvelopeProps envelope_props;
    SettingsProps settings_props;

    std::unique_ptr<IVoiceAllocator> voice_allocator;

    std::unique_ptr<ui::Screen> envelope_screen_ = details::make_envelope_screen(envelope_props);
    std::unique_ptr<ui::Screen> settings_screen_ = details::make_settings_screen(settings_props);

  }; // namespace otto::core::voices

} // namespace otto::core::voices

// Implementation
#include "voice_manager.inl"

// kak: other_file=voice_manager.inl<|MERGE_RESOLUTION|>--- conflicted
+++ resolved
@@ -152,7 +152,6 @@
       poly,
       /// Only a single voice in use, always playing the latest note
       mono,
-<<<<<<< HEAD
       /// All voices in use, all playing the latest note (possibly with detune)
       unison,
       /// Plays a given interval
@@ -165,11 +164,6 @@
     std::string to_string(PlayMode) noexcept;
     /// Returns the name of the corresponding extra setting
     std::string aux_setting(PlayMode pm) noexcept;
-=======
-      /// All voices in use, all playing the latest note (posibly with detune)
-      unison
-    );
->>>>>>> 4d2a04d7
 
     struct EnvelopeProps {
       props::Property<float> attack = {0, props::limits(0, 1), props::step_size(0.02)};
@@ -190,8 +184,6 @@
 
       props::Property<float> portamento = {0, props::limits(0, 1),
                                                              props::step_size(0.01)};
-<<<<<<< HEAD
-
       props::Property<bool> legato = {false};
       props::Property<bool> retrig = {false};
 
@@ -200,11 +192,6 @@
 
       DECL_REFLECTION(SettingsProps, play_mode, rand, sub, detune, interval,
               portamento, legato, retrig, octave, transpose);
-=======
-      props::Property<int, props::no_signal> transpose = {0, props::limits(-12, 12)};
-
-      DECL_REFLECTION(SettingsProps, play_mode, portamento, transpose);
->>>>>>> 4d2a04d7
     };
 
     std::unique_ptr<ui::Screen> make_envelope_screen(EnvelopeProps& props);
