#pragma once

#include <cmath>
#include <functional>
#include <iterator>
#include <memory>
#include <nanorange.hpp>
#include <tuple>
#include <type_traits>

#include "type_traits.hpp"

namespace otto::util {

  /// \namespace otto::util::iterator
  /// This namespace contains custom iterator types and general helper classes for working with
  /// containers
  ///
  /// \attention `otto::util::iterator` is an inline namespace, meaning all members can and should
  /// be accessed directly from the `otto::util` namespace i.e. as `util::float_step(...)`, not
  /// `util::iterator::float_step(...)`. It is only a separate namespace for clarification of
  /// documentation and name resolution.


  /// \namespace otto::util::iterator::view
  ///
  /// This namespace contains lazily evaluated "views" into containers.

  inline namespace iterator {
    namespace iter_detail {

      // Difference type

      template<typename Impl, typename T = void>
      struct difference_type {
        using type = std::ptrdiff_t;
      };

      template<typename Impl>
      struct difference_type<Impl, std::void_t<typename Impl::difference_type>> {
        using type = typename Impl::difference_type;
      };

      template<typename Impl>
      using difference_type_t = typename difference_type<Impl>::type;

      // Value type

      template<typename Impl, typename T = void>
      struct value_type {
        using type = typename std::iterator_traits<Impl>::value_type;
      };

      template<typename Impl>
      struct value_type<Impl, std::void_t<typename Impl::value_type>> {
        using type = typename Impl::value_type;
      };

      template<typename Impl>
      using value_type_t = typename value_type<Impl>::type;

      // Pointer type

      template<typename Impl, typename T = void>
      struct pointer {
        using type = value_type_t<Impl>*;
      };

      template<typename Impl>
      struct pointer<Impl, std::void_t<typename Impl::pointer>> {
        using type = typename Impl::pointer;
      };

      template<typename Impl>
      using pointer_t = typename pointer<Impl>::type;

      // Reference type

      template<typename Impl, typename T = void>
      struct reference_impl {
        using type = value_type_t<Impl>&;
      };

      template<typename Impl>
      struct reference_impl<Impl, std::void_t<typename std::iterator_traits<Impl>::reference>> {
        using type = typename std::iterator_traits<Impl>::reference;
      };

      template<typename Impl, typename T = void>
      struct reference {
        using type = typename reference_impl<Impl>::type;
      };

      template<typename Impl>
      struct reference<Impl, std::void_t<typename Impl::reference>> {
        using type = typename Impl::reference;
      };

      template<typename Impl>
      using reference_t = typename reference<Impl>::type;

      // Iterator category

      template<typename Impl, typename T = void>
      struct iterator_category {
        using type = typename std::iterator_traits<Impl>::iterator_category;
      };

      template<typename Impl>
      struct iterator_category<Impl, std::void_t<typename Impl::iterator_category>> {
        using type = typename Impl::iterator_category;
      };

      template<typename Impl>
      using iterator_category_t = typename iterator_category<Impl>::type;
    } // namespace iter_detail

    ///
    /// Zero overhead wrapper to create iterators
    ///
    /// \tparam Impl must define the following member functions:
    /// ```cpp
    /// void           Impl::advance(difference_type);
    /// reference      Impl::dereference();
    /// bool           Impl::equal(const Impl&);
    /// ```
    /// For random access iterators, it must also define
    /// ```
    /// std::ptrdiff_t Impl::difference(const Impl&);
    /// ```
    /// Other than those, it must define a copy constructor, and the member
    /// types `iterator_category` and `value_type`, Any other of the five
    /// `iterator_traits` types will also be used from `Impl` if avaliable
    template<typename Derived,
             typename ValueType,
             typename Category,
             typename Reference = ValueType&,
             typename Pointer = std::decay_t<Reference>*,
             typename Difference = std::ptrdiff_t>
    struct iterator_facade {
      // For std::iterator_traits
      using value_type = ValueType;
      using iterator_category = Category;
      using reference = Reference;
      using pointer = Pointer;
      using difference_type = Difference;

      /* Operators */

      // Increment (Any)

      Derived& operator++()
      {
        derived().advance(1);
        return derived();
      }

      Derived operator++(int)
      {
        auto old = derived();
        derived().advance(1);
        return old;
      }

      // Dereference (Any)
      decltype(auto) operator*()
      {
        return derived().dereference();
      }

      decltype(auto) operator*() const
      {
        return derived().dereference();
      }

      pointer operator-> ()
      {
        return &derived().dereference();
      }

      pointer operator-> () const
      {
        return &derived().dereference();
      }

      // Comparison (Any)
      bool operator==(const Derived& r) const
      {
        return derived().equal(r);
      }

      bool operator!=(const Derived& r) const
      {
        return !derived().equal(r);
      }

    private:
      Derived& derived()
      {
        return static_cast<Derived&>(*this);
      }

      const Derived& derived() const
      {
        return static_cast<const Derived&>(*this);
      }
    };

    template<typename Derived, typename ValueType, typename Reference, typename Pointer, typename Difference>
    struct iterator_facade<Derived, ValueType, std::bidirectional_iterator_tag, Reference, Pointer, Difference>
      : iterator_facade<Derived, ValueType, std::input_iterator_tag, Reference, Pointer, Difference> {
      using Super = iterator_facade<Derived, ValueType, std::input_iterator_tag, Reference, Pointer, Difference>;

      using typename Super::difference_type;
      using iterator_category = std::bidirectional_iterator_tag;
      using typename Super::pointer;
      using typename Super::reference;
      using typename Super::value_type;

      using Super::operator=;
      using Super::operator++;
      using Super::operator*;
      using Super::operator->;
      using Super::operator==;
      using Super::operator!=;

      // Decrement (Bidirectional)

      Derived& operator--()
      {
        derived().advance(-1);
        return derived();
      }

      Derived operator--(int)
      {
        auto old = derived();
        derived().advance(-1);
        return old;
      }

    private:
      Derived& derived()
      {
        return static_cast<Derived&>(*this);
      }

      const Derived& derived() const
      {
        return static_cast<const Derived&>(*this);
      }
    };

    template<typename Derived, typename Va, typename Re, typename Po, typename Di>
    struct iterator_facade<Derived, Va, std::random_access_iterator_tag, Re, Po, Di>
      : iterator_facade<Derived, Va, std::bidirectional_iterator_tag, Re, Po, Di> {
      using Super = iterator_facade<Derived, Va, std::bidirectional_iterator_tag, Re, Po, Di>;

      using typename Super::difference_type;
      using iterator_category = std::random_access_iterator_tag;
      using typename Super::pointer;
      using typename Super::reference;
      using typename Super::value_type;

      using Super::operator=;

      using Super::operator++;
      using Super::operator*;
      using Super::operator->;
      using Super::operator==;
      using Super::operator!=;

      using Super::operator--;

      // Arithmetics (Random access)

      Derived operator+(difference_type d) const
      {
        Derived res{derived()};
        res.derived().advance(d);
        return res;
      }

      Derived operator-(difference_type d) const
      {
        Derived res{derived()};
        res.derived().advance(-d);
        return res;
      }

      difference_type operator-(const Derived& d) const
      {
        return derived().difference(d);
      }

      // Inequality (Random access)

      bool operator<(const Derived& d) const
      {
        return derived().difference(d) < 0;
      }

      bool operator>(const Derived& d) const
      {
        return derived().difference(d) > 0;
      }

      bool operator<=(const Derived& d) const
      {
        return derived().difference(d) <= 0;
      }

      bool operator>=(const Derived& d) const
      {
        return derived().difference(d) >= 0;
      }

      // Compound assignment (Random access)

      Derived& operator+=(difference_type d)
      {
        derived().advance(d);
        return derived();
      }

      Derived& operator-=(difference_type d)
      {
        derived().advance(-d);
        return derived();
      }

      // Offset dereference (Random access)

      reference operator[](difference_type d)
      {
        return *(*this + d);
      }

    private:
      Derived& derived()
      {
        return static_cast<Derived&>(*this);
      }

      const Derived& derived() const
      {
        return static_cast<const Derived&>(*this);
      }

    }; // iterator_facade

    /// A sequence where begin and end iterators are created for each call to begin and end functions
    template<typename BIterFactory, typename EIterFactory>
    struct lazy_sequence : nano::view_interface<lazy_sequence<BIterFactory, EIterFactory>> {
      using iterator = std::invoke_result_t<BIterFactory>;
      using sentinel = std::invoke_result_t<BIterFactory>;

      lazy_sequence(BIterFactory&& f, EIterFactory&& l) : first{std::move(f)}, last{std::move(l)} {}

      auto begin()
      {
        return first();
      }

      auto end()
      {
        return last();
      }

      auto rbegin()
      {
        return std::make_reverse_iterator(end());
      }

      auto rend()
      {
        return std::make_reverse_iterator(begin());
      }

      auto&& front()
      {
        return *begin();
      }

      BIterFactory first;
      EIterFactory last;
    };

    /// \class float_step_iterator
    /// An iterator wrapper to iterate with a non-integer ratio
    ///
    /// This iterates through contiguous data, or simply increments an
    /// integer value, with floating point steps. It keeps track of the
    /// error, and corrects it while iterating.
    ///
    /// The most common use case is iterating over data at a non-integer
    /// rate ratio. In the OTTO it is used to read sound samples at a
    /// different rate than how they were recorded.
    ///
    /// When used to iterator through data, it is preferred to use
    /// `first < last` as the loop condition, as opposed to the
    /// conventional `first != last`. The need for doing this depends on
    /// the relationship between the `first` and `last` iterators. If
    /// one was created from the other, using <operator+> or
    /// `operator-`, they are guarantied to be reachable from the other
    /// using `operator++` or `operator--` as applicable, as long as the
    /// `step` member variable on the mutating iterator is unchanged.
    ///
    /// It has the same iterator category as the wrapped iteratory, except for
    /// random access iterators, which will be wrapped as bidirectional iterators.
    /// This is because a lot of the random access optimizations dont really apply
    /// to this.
    ///
    /// \tparam I Any iterator that will be wrapped.
    /// \tparam V The value type.
    template<typename I, typename V = typename iter_detail::value_type<I>::type>
    class float_step_iterator {
    public:
      /*
       * Member types
       */

      using wrapped_type = I;

      // for `std::iterator_traits`
      using value_type = V;
      using reference = typename std::iterator_traits<wrapped_type>::reference;
      using pointer = typename std::iterator_traits<wrapped_type>::pointer;
      using difference_type = typename std::iterator_traits<wrapped_type>::difference_type;
      using iterator_category =
        std::common_type_t<typename iter_detail::iterator_category<I>::type, std::bidirectional_iterator_tag>;

      /*
       * Initialization
       */

      /// Construct an iterator, pointing to `ptr`
      float_step_iterator(const wrapped_type& iter, float step = 1.f) : step{step}, iter{iter} {}

      /// Copy constructor
      float_step_iterator(const float_step_iterator& r) : step{r.step}, _error{r._error}, iter{r.iter} {}

      /// Move constructor
      float_step_iterator(float_step_iterator&& r)
        : step{std::move(r.step)}, _error{std::move(r._error)}, iter{std::move(r.iter)}
      {}

      // Default assignment operator
      float_step_iterator& operator=(const float_step_iterator&) = default;
      float_step_iterator& operator=(float_step_iterator&&) = default;

      /* Iterator operators */

      /// Dereference the iterator
      ///
      /// Propagates to the dereference operator of <ptr>
      decltype(auto) operator*()
      {
        return *iter;
      }
      decltype(auto) operator*() const
      {
        return *iter;
      }

      /// Compare equal
      ///
      /// Requires members <ptr> and <_error> to be equal.
      /// Ignores <step>, as it has no effect on the dereferenced value.
      bool operator==(const float_step_iterator& r) const
      {
        return iter == r.iter && _error == r._error;
      }

      /// Compare inequal
      ///
      /// Implemented as if by `!(*this == r)`
      bool operator!=(const float_step_iterator& r) const
      {
        return !(*this == r);
      }

      /// Compare less than
      ///
      /// Only avaliable if `wrapped_type` is less than comparable to itself.
      /// If the two wrapped instances are equal, the error values are compared.
      auto operator<(const float_step_iterator& r) const
        -> decltype(std::declval<wrapped_type>() < std::declval<wrapped_type>())
      {
        return iter < r.iter || (iter == r.iter && _error < r._error);
      }

      /// Compare greater than
      ///
      /// Only avaliable if `wrapped_type` is greater than comparable to itself.
      /// If the two wrapped instances are equal, the error values are compared.
      auto operator>(const float_step_iterator& r) const
        -> decltype(std::declval<wrapped_type>() > std::declval<wrapped_type>())
      {
        return iter > r.iter || (iter == r.iter && _error > r._error);
      }

      /// Compare less than or equal to
      ///
      /// Only avaliable if `wrapped_type` is less than comparable to itself.
      /// If the two wrapped instances are equal, the error values are compared.
      auto operator<=(const float_step_iterator& r) const
        -> decltype(std::declval<wrapped_type>() < std::declval<wrapped_type>())
      {
        return iter < r.iter || (iter == r.iter && _error <= r._error);
      }

      /// Compare greater than or equal to
      ///
      /// Only avaliable if `wrapped_type` is greater than comparable to itself.
      /// If the two wrapped instances are equal, the error values are compared.
      auto operator>=(const float_step_iterator& r) const
        -> decltype(std::declval<wrapped_type>() > std::declval<wrapped_type>())
      {
        return iter > r.iter || (iter == r.iter && _error >= r._error);
      }

      /// Get the number of iterations to get from `rhs` to this
      ///
      /// Takes the error values into account.
      std::ptrdiff_t operator-(const float_step_iterator& rhs) const
      {
        return (float(iter - rhs.iter) + (_error - rhs._error)) / step;
      }

      /// Increment this by `n`
      ///
      /// \effects Advance the iterator by `floor(error + n * speed)`, and store
      /// the remainder in `error`.
      ///
      /// \returns A reference to this
      float_step_iterator& operator+=(difference_type n)
      {
        float intPart;
        _error = std::modf(_error + step * n, &intPart);
        if (_error < 0) {
          intPart -= 1;
          _error += 1;
        }
        std::advance(iter, intPart);
        return *this;
      }

      float_step_iterator operator+(difference_type d)
      {
        auto res = *this;
        res += d;
        return res;
      }

      /// Increment this by one
      ///
      /// \effects Same as `*this += 1`
      /// \returns A reference to this
      float_step_iterator& operator++()
      {
        *this += 1;
        return *this;
      }

      /// Increment this by one
      ///
      /// \effects Same as `*this += 1`
      /// \returns A copy of this pre increment
      float_step_iterator operator++(int)
      {
        auto tmp = *this;
        operator++();
        return tmp;
      }

      /// Decrement this by `n`
      ///
      /// \effects Same as `*this += -n`
      /// \returns A reference to this
      /// \requires `wrapped_type` shall be at least a Bidirectional Iterator, or
      /// this function will not exist.
      auto operator-=(difference_type n)
        -> std::enable_if_t<std::is_base_of_v<std::bidirectional_iterator_tag, iterator_category>, float_step_iterator&>
      {
        return *this += -n;
      }

      auto operator-(difference_type d)
        -> std::enable_if_t<std::is_base_of_v<std::bidirectional_iterator_tag, iterator_category>, float_step_iterator>
      {
        auto res = *this;
        res -= d;
        return res;
      }


      /// Decrement this by one
      ///
      /// \effects Same as `*this += -1`
      /// \returns A reference to this
      /// \requires `wrapped_type` shall be at least a Bidirectional Iterator, or
      /// this function will not exist.
      auto operator--()
        -> std::enable_if_t<std::is_base_of_v<std::bidirectional_iterator_tag, iterator_category>, float_step_iterator&>
      {
        return *this += -1;
      }

      /// Decrement this by one
      ///
      /// \effects Same as `*this += -1`
      /// \returns A copy of this pre increment
      /// \requires `wrapped_type` shall be at least a Bidirectional Iterator, or
      /// this function will not exist.
      auto operator--(int)
        -> std::enable_if_t<std::is_base_of_v<std::bidirectional_iterator_tag, iterator_category>, float_step_iterator&>
      {
        auto tmp = *this;
        *this += -1;
        return tmp;
      }

      /* Member functions */

      /// Get a copy of the underlying pointer.
      wrapped_type data() const
      {
        return iter;
      }

      /// The inaccuracy of the element this iterator points to.
      ///
      /// While <step> is an integer, this value will be constant.
      /// Otherwise it is in the range `[0, 1)`, signifying the
      /// fractional part of the real index. I.e.
      /// `ptr + error() == real_index`.
      float error() const
      {
        return _error;
      }

      /// The real numeric difference between this and `rhs`.
      ///
      /// Only avaliable if `wrapped_type` is random access.
      auto difference(const float_step_iterator& rhs) -> std::enable_if_t<
        std::is_same_v<typename std::iterator_traits<wrapped_type>::iterator_category, std::random_access_iterator_tag>,
        float>
      {
        return (iter - rhs.iter) + (error() - rhs.error());
      }

      /*
       * Member Variables
       */

      /// The size of one step
      ///
      /// When incrementing, <ptr> will be effectively be incremented by
      /// this value.
      ///
      /// Changing this value does not invalidate any iterator, but be
      /// aware that an end iterator previously created using
      /// `*this + n` might no longer be reachable by incrementing this.
      /// If you need to change the iterator step while looping, prefer
      /// using `iter < last` over `iter != last`
      float step = 1.f;

    private:
      /// See getter, <error>
      float _error = 0.f;

      /// The underlying pointer
      ///
      /// For public, read only access, use <data>
      wrapped_type iter;
    };

    template<typename Iterator>
    float_step_iterator(const Iterator& iter, float step)->float_step_iterator<Iterator>;

    /// Create a float_step_iterator
    template<typename I, typename V = typename iter_detail::value_type<std::decay_t<I>>::type>
    auto float_step(I&& iter, float step = 1)
    {
      return float_step_iterator<std::decay_t<I>, V>{std::forward<I>(iter), step};
    }

    /// Generating iterator

    namespace iter_detail {} // namespace iter_detail


    ///
    /// Generating iterator
    ///
    /// Supplied with a generator function, this iterator will generate a value
    /// each time its called.
    ///
    template<typename Generator>
    struct generating_iterator
      : iterator_facade<generating_iterator<Generator>, std::invoke_result_t<Generator>, std::input_iterator_tag> {
      using value_type = std::invoke_result_t<Generator>;
      using iterator_category = std::input_iterator_tag;

      generating_iterator(Generator generator) : generator{std::move(generator)} {}

      void advance(int n)
      {
        for (int i = 0; i < n; i++) {
          val = std::invoke(generator);
        }
      }

      value_type& dereference()
      {
        return val;
      }

      bool equal(const generating_iterator& o) const
      {
        return o.val == val;
      }

    private:
      value_type val;
      Generator generator;
    };

    ///
    /// Create a generating iterator
    ///
    template<typename Generator>
    generating_iterator<Generator> generator(Generator&& gen)
    {
      return generating_iterator<Generator>(std::forward<Generator>(gen));
    }

    /// Zipped iterator
    ///
    /// Iterates over multiple iterators at the same time
    ///
    /// Its very useful with structured bindings and `for` loops. Using the helper
    /// function \ref zip(), you can iterate over multiple ranges like
    /// this:
    /// ```
    /// for (auto&& [r1, r2] : util::zip(range1, range2)) {
    ///   ...
    /// }
    /// ```
    template<typename... Iterators>
    struct zipped_iterator
      : iterator_facade<zipped_iterator<Iterators...>,
                        std::tuple<iter_detail::value_type_t<Iterators>...>,
                        std::common_type_t<typename iter_detail::iterator_category<Iterators>::type...>,
                        std::tuple<iter_detail::reference_t<Iterators>...>> {
    private:
      template<std::size_t N, typename Tuple>
      static bool tuple_equals_impl(const Tuple& t1, const Tuple& t2)
      {
        if constexpr (N < std::tuple_size_v<Tuple>) {
          auto res = std::get<N>(t1) == std::get<N>(t2);
          if (res) return true;
          return tuple_equals_impl<N + 1>(t1, t2);
        }
        return false;
      }

      template<std::size_t N, typename Tuple>
      static void tuple_advnc_impl(Tuple& t, int n)
      {
        if constexpr (N < std::tuple_size_v<Tuple>) {
          std::advance(std::get<N>(t), n);
          tuple_advnc_impl<N + 1>(t, n);
        }
      }

      template<std::size_t N, typename Tuple, typename Tuple2 = std::tuple<>>
      static auto tuple_deref_impl(const Tuple& iters, Tuple2&& t2 = {})
      {
        if constexpr (N < std::tuple_size_v<Tuple>) {
          return tuple_deref_impl<N + 1>(
            iters,
            std::tuple_cat(std::move(t2), std::tuple<std::tuple_element_t<N, reference>>(*(std::get<N>(iters)))));
        } else {
          // NRVO does not apply since its received as an rvalue refference
          return std::move(t2);
        }
      }

    public:
      using value_type = std::tuple<iter_detail::value_type_t<Iterators>...>;
      using reference = std::tuple<iter_detail::reference_t<Iterators>...>;
      using iterator_category = std::common_type_t<iter_detail::iterator_category_t<Iterators>...>;

      zipped_iterator() = default;

      zipped_iterator(Iterators... iterators) : iterators{std::move(iterators)...} {}

      zipped_iterator(std::tuple<Iterators...> iterators) : iterators{iterators} {}

      void advance(int n)
      {
        tuple_advnc_impl<0>(iterators, n);
      }

      reference dereference()
      {
        return tuple_deref_impl<0>(iterators);
      }

      reference dereference() const
      {
        return tuple_deref_impl<0>(iterators);
      }

      bool equal(const zipped_iterator& o) const
      {
        return tuple_equals_impl<0>(iterators, o.iterators);
      }

      std::tuple<Iterators...> iterators;
    };

    /// Create a zipped iterator from iterators
    template<typename... Iterators>
    zipped_iterator<Iterators...> zip_iters(Iterators... iters)
    {
      return zipped_iterator<Iterators...>(iters...);
    }

    template<typename... Ranges>
    struct ZippedRange {
      ZippedRange(Ranges&&... ranges) : first{std::begin(ranges)...}, last{std::end(ranges)...} {}

      auto begin()
      {
        return first;
      }

      auto begin() const
      {
        return first;
      }

      auto end()
      {
        return last;
      }

      auto end() const
      {
        return last;
      }

      zipped_iterator<std::decay_t<decltype(std::begin(std::declval<Ranges>()))>...> first;

      zipped_iterator<std::decay_t<decltype(std::end(std::declval<Ranges>()))>...> last;
    };

    /// Create a ZippedRange from ranges
    ///
    /// Its very useful with structured bindings and `for` loops, letting you iterate
    /// over multiple containers at once:
    /// ```
    /// for (auto&& [r1, r2] : util::zip(range1, range2)) {
    ///   ...
    /// }
    /// ```
    template<typename... Ranges>
    auto zip(Ranges&&... ranges)
    {
      return ZippedRange<Ranges...>(std::forward<Ranges>(ranges)...);
    }


    /****************************************************************************/
    /* ADJACENT PAIR ITERATORS                                                  */
    /****************************************************************************/

    template<typename Iter>
    struct adjacent_pair_iterator
      : iterator_facade<adjacent_pair_iterator<Iter>,
                        std::pair<iter_detail::value_type_t<Iter>, iter_detail::value_type_t<Iter>>,
                        iter_detail::iterator_category_t<Iter>,
                        std::pair<iter_detail::reference_t<Iter>, iter_detail::reference_t<Iter>>> {
      using value_type = std::pair<iter_detail::value_type_t<Iter>, iter_detail::value_type_t<Iter>>;
      using reference = std::pair<iter_detail::reference_t<Iter>, iter_detail::reference_t<Iter>>;
      using iterator_category = typename iter_detail::iterator_category<Iter>::type;

      adjacent_pair_iterator(Iter iter) : prev{iter}, cur{std::next(iter)} {}

      void advance(int n)
      {
        std::advance(cur, n);
        std::advance(prev, n);
      }

      reference dereference()
      {
        return {*prev, *cur};
      }

      bool equal(const adjacent_pair_iterator& o) const
      {
        return cur == o.cur;
      }

      Iter prev;
      Iter cur;
    };

    template<typename Range>
    struct AdjacentRange {
      using iterator = adjacent_pair_iterator<typename std::decay_t<Range>::iterator>;

      AdjacentRange(Range& range) : first{std::begin(range)}, last{std::end(range)}
      {
        if (first != last) {
          // No pair starting with last element
          last--;
        }
      }

      AdjacentRange(Range&& range) : first{std::begin(range)}, last{std::end(range)}
      {
        if (first != last) {
          // No pair starting with last element
          last--;
        }
      }


      auto begin()
      {
        return first;
      }

      auto end()
      {
        return last;
      }

      iterator first;
      iterator last;
    };

    template<typename Range>
    auto adjacent_pairs(Range& rng)
    {
      return AdjacentRange{rng};
    }

    template<typename BIter, typename EIter>
    auto adjacent_pairs(BIter f, EIter l)
    {
      return AdjacentRange{nano::subrange(f, l)};
    }

    ///
    /// Circular Iterator
    ///
    template<typename WrappedIter>
    struct circular_iterator : iterator_facade<circular_iterator<WrappedIter>,
                                               iter_detail::value_type_t<WrappedIter>,
                                               iter_detail::iterator_category_t<WrappedIter>,
                                               iter_detail::reference_t<WrappedIter>> {
      static_assert(
        std::is_same_v<std::decay_t<decltype(*std::declval<WrappedIter>())>, iter_detail::value_type_t<WrappedIter>>);

      // Iterator requires weakly_incrementable, which requires default constructible
      circular_iterator() = default;

      circular_iterator(WrappedIter iter, WrappedIter first, WrappedIter last)
        : iter(std::move(iter)), first(std::move(first)), last(std::move(last))
      {}

      void advance(int n)
      {
        for (int i = 0; i < std::abs(n); i++) {
          if (n > 0) {
            iter++;
            if (iter == last) iter = first;
          } else {
            if (iter == first) iter = last;
            iter--;
          }
        }
      }

      decltype(auto) dereference()
      {
        return *iter;
      }

      bool equal(const circular_iterator& o) const
      {
        return iter == o.iter;
      }

      auto difference(const circular_iterator& o) const
      {
        return iter - o.iter;
      }

      WrappedIter iter;
      WrappedIter first, last;
    };

    template<typename WrappedIter>
    struct indexed_iterator;

    namespace iter_detail {

      template<typename Ref>
      struct with_index {
        int index;
        Ref val;
      };

      template<typename WrappedIter>
      using indexed_super = iterator_facade<indexed_iterator<WrappedIter>,
                                              iter_detail::with_index<iter_detail::value_type_t<WrappedIter>>,
                                              std::common_type_t<iter_detail::iterator_category_t<WrappedIter>>,
                                              iter_detail::with_index<iter_detail::reference_t<WrappedIter>>>;
    } // namespace iter_detail

    template<typename WrappedIter>
<<<<<<< HEAD
    struct indexed_iterator : iterator_facade<indexed_iterator<WrappedIter>,
                                              std::pair<int, iter_detail::value_type_t<WrappedIter>>,
                                              iter_detail::iterator_category_t<WrappedIter>,
                                              std::pair<int, iter_detail::reference_t<WrappedIter>>> {
      static_assert(
        std::is_same_v<std::decay_t<decltype(*std::declval<WrappedIter>())>, iter_detail::value_type_t<WrappedIter>>);

      indexed_iterator(WrappedIter iter, int index = 0) : iter(std::move(iter)), index(index) {}
=======
    struct indexed_iterator : iter_detail::indexed_super<WrappedIter> {
      static_assert(
        std::is_same_v<std::decay_t<decltype(*std::declval<WrappedIter>())>, iter_detail::value_type_t<WrappedIter>>);

      using Super = iter_detail::indexed_super<WrappedIter>;
      using typename Super::difference_type;
      using typename Super::iterator_category;
      using typename Super::pointer;
      using typename Super::reference;
      using typename Super::value_type;

      indexed_iterator(WrappedIter iter = {}, int index = 0) : iter(std::move(iter)), index(index) {}
>>>>>>> d543e48d

      void advance(int n)
      {
        std::advance(iter, n);
        index += n;
      }

      auto dereference()
      {
<<<<<<< HEAD
        return std::pair<int, iter_detail::reference_t<WrappedIter>>(index, *iter);
=======
        return reference{index, *iter};
>>>>>>> d543e48d
      }

      bool equal(const indexed_iterator& o) const
      {
        return iter == o.iter;
      }

      auto difference(const indexed_iterator& o) const
      {
        return iter - o.iter;
      }

      WrappedIter iter;
      int index = 0;
    };

  } // namespace iterator

  
  namespace view {

    template<typename Range>
    auto circular(Range&& r)
    {
      using std::begin, std::end;
      using CircIter = circular_iterator<decltype(begin(r))>;
      auto first = CircIter(begin(r), begin(r), end(r));
      auto last = CircIter(end(r), begin(r), end(r));
      return nano::subrange(first, last);
    }

    template<typename Range>
    auto indexed(Range&& r)
    {
      using std::begin, std::end;
      using Iter = indexed_iterator<decltype(begin(r))>;
      static_assert(nano::weakly_incrementable<Iter>);
      static_assert(nano::input_or_output_iterator<Iter>);
      auto first = Iter(begin(r));
      auto last = Iter(end(r));
      return nano::subrange(first, last);
    }

    template<typename Range>
    auto subrange(Range&& r, std::size_t begin_idx, std::size_t end_idx)
    {
      using std::begin, std::end;
      return nano::subrange(begin(r) + begin_idx, std::min(begin(r) + end_idx, end(r)));
    }

    template<typename Range>
    auto to_vec(Range&& r)
    {
      using std::begin, std::end;
      using Iter = std::decay_t<decltype(begin(r))>;
      std::vector<iterator::iter_detail::value_type_t<Iter>> res;
      for (auto&& e : r) {
        res.push_back(e);
      }
      return res;
    }

  } // namespace view

} // namespace otto::util<|MERGE_RESOLUTION|>--- conflicted
+++ resolved
@@ -1026,16 +1026,6 @@
     } // namespace iter_detail
 
     template<typename WrappedIter>
-<<<<<<< HEAD
-    struct indexed_iterator : iterator_facade<indexed_iterator<WrappedIter>,
-                                              std::pair<int, iter_detail::value_type_t<WrappedIter>>,
-                                              iter_detail::iterator_category_t<WrappedIter>,
-                                              std::pair<int, iter_detail::reference_t<WrappedIter>>> {
-      static_assert(
-        std::is_same_v<std::decay_t<decltype(*std::declval<WrappedIter>())>, iter_detail::value_type_t<WrappedIter>>);
-
-      indexed_iterator(WrappedIter iter, int index = 0) : iter(std::move(iter)), index(index) {}
-=======
     struct indexed_iterator : iter_detail::indexed_super<WrappedIter> {
       static_assert(
         std::is_same_v<std::decay_t<decltype(*std::declval<WrappedIter>())>, iter_detail::value_type_t<WrappedIter>>);
@@ -1048,7 +1038,6 @@
       using typename Super::value_type;
 
       indexed_iterator(WrappedIter iter = {}, int index = 0) : iter(std::move(iter)), index(index) {}
->>>>>>> d543e48d
 
       void advance(int n)
       {
@@ -1058,11 +1047,7 @@
 
       auto dereference()
       {
-<<<<<<< HEAD
-        return std::pair<int, iter_detail::reference_t<WrappedIter>>(index, *iter);
-=======
         return reference{index, *iter};
->>>>>>> d543e48d
       }
 
       bool equal(const indexed_iterator& o) const
